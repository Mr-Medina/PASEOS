--- conflicted
+++ resolved
@@ -28,15 +28,11 @@
     sim = PASEOS(local_actor=local_actor)
     return sim
 
-
-<<<<<<< HEAD
 __all__ = [
     "ActorBuilder",
     "GroundstationActor",
+    "PASEOS",
     "plot",
     "PlotType",
     "SpacecraftActor",
-]
-=======
-__all__ = ["ActorBuilder", "GroundstationActor", "SpacecraftActor", "PASEOS"]
->>>>>>> ee8e6779
+]