--- conflicted
+++ resolved
@@ -1,9 +1,4 @@
 # PASEOS
-<<<<<<< HEAD
-
-PASEOS - PAseos Simulates the Environment for Operating multiple Spacecraft
-=======
->>>>>>> 6b01df2e
 
 PASEOS - PAseos Simulates the Environment for Operating multiple Spacecraft
 
@@ -30,12 +25,6 @@
     <li><a href="#set-an-orbit-for-a-paseos-spacecraftactor">Set an orbit for a PASEOS SpacecraftActor</a></li>
     <li><a href="#how-to-add-a-communication-device">How to add a communication device</a></li>
     <li><a href="#how-to-add-a-power-device">How to add a power device</a></li>
-<<<<<<< HEAD
-    <li><a href="#adding-other-actors-to-paseos">Adding other actors to PASEOS</a></li>
-    <li><a href="#how-to-register-an-activity">How to register an activity</a></li>
-    <li><a href="#faster-than-real-time-execution">Faster than real-time execution</a></li>
-    <li><a href="#visualising-paseos">Visualising PASEOS</a></li>
-=======
     </ul>
     <li><a href="#simulation-settings">Simulation Settings</a></li>
     <ul>
@@ -54,7 +43,6 @@
     <li><a href="#visualization">Visualization</a></li>
     <li><a href="#writing-simulation-results-to-a-file">Writing Simulation Results to a File</a></li>
     </ul>
->>>>>>> 6b01df2e
     </ul>
     <li><a href="#system-design-of-paseos">System Design of PASEOS</a></li>
     <li><a href="#glossary">Glossary</a></li>
@@ -66,31 +54,18 @@
 
 ## About the project
 
-<<<<<<< HEAD
-PASEOS is a `Python` module that simulates the environment to operate multiple specraft. In particular, PASEOS offers the user some utilities to run their own [activities](#activity) by taking into account both operational and onboard (e.g. limited-power-budget, radiation and thermal effects) constraints. <br> PASEOS is designed to be:
-
-- **open-source**: the source code of PASEOS is available under a GPL license.
-- **fully-decentralised**: one instance of `PASEOS` shall be executed in every node, i.e. individual spacecraft (actor), of the emulated spacecraft. Each instance of `PASEOS` is responsible for handling the user [activities](#activity) executed on that node (the local actor) while keeping track of the status of the other nodes. In this way, the design of `PASEOS` is completely decentralised and independent of the number of nodes of the constellation. Because of that, both single-node and multi-node scenarios are possibles.
-- **application-agnostic**: each user operation that has to be executed on a node is modelled as an [activity](#activity). The user is only required to provide the code to run and some parameters (e.g., power-consumption) for each [activity](#activity). Thus, activities can be any code the user wants to simulate running on a spacecraft and thereby `PASEOS` is completely application-agnostic. Conceivable applications range from modelling constellation to training machine learning methods.
-=======
 PASEOS is a `Python` module that simulates the environment to operate multiple spacecraft. In particular, PASEOS offers the user some utilities to run their own [activities](#activity) by taking into account both operational and onboard (e.g. limited-power-budget, radiation, and thermal effects) constraints. <br>  PASEOS is designed to be:
 
 * **open-source**: the source code of PASEOS is available under a GPL license.
 * **fully decentralised**:  one instance of PASEOS shall be executed in every node, i.e. individual spacecraft (actor), of the emulated spacecraft. Each instance of PASEOS is responsible for handling the user [activities](#activity) executed on that node (the local actor) while keeping track of the status of the other nodes. In this way, the design of PASEOS is completely decentralised and independent of the number of nodes of the constellation. Because of that, both single-node and multi-node scenarios are possible.
 * **application-agnostic**: each user operation that has to be executed on a node is modelled as an [activity](#activity). The user is only required to provide the code to run and some parameters (e.g., power consumption) for each [activity](#activity). Thus, activities can be any code the user wants to simulate running on a spacecraft and thereby PASEOS is completely application-agnostic. Conceivable applications range from modelling constellations to training machine learning methods.
->>>>>>> 6b01df2e
 
 <br> The project is being developed by $\Phi$[-lab@Sweden](https://www.ai.se/en/data-factory/f-lab-sweden) in the frame of a collaboration between [AI Sweden](https://www.ai.se/en/) and the [European Space Agency](https://www.esa.int/) to explore distributed edge learning for space applications. For more information on PASEOS and $\Phi$-lab@Sweden, please take a look at the recording of the $\Phi$-lab@Sweden [kick-off event](https://www.youtube.com/watch?v=KuFRCcNxLgo&t=2365s).
 
 ## PASEOS space environment simulation
-<<<<<<< HEAD
-
-![Alt Text](PASEOS_constraints.png)
-PASEOS allow simulating the effect of onboard and operational constraints on user-registered [activities](#activity). The image above showcases the different phenomena considered (or to be implemented) in PASEOS.
-=======
+
 ![Alt Text](resources/images/PASEOS_constraints.png)
 PASEOS allows simulating the effect of onboard and operational constraints on user-registered [activities](#activity). The image above showcases the different phenomena considered (or to be implemented) in PASEOS.
->>>>>>> 6b01df2e
 
 ## Installation
 
@@ -124,19 +99,7 @@
 ```
 
 ## Examples
-<<<<<<< HEAD
-
-![Alt Text](PASEOS_Example.png)
-
-The next examples will introduce you to the use of `PASEOS` through the case study shown in the image above. This is a general scenario made of two [SpacecraftActors](#spacecraftactor) (`SatelliteA` and `SatelliteB`) and one [GroundstationActor](#ground-stationactor). You can assume to execute the following code snippets onboard `SatelliteA`. In general, there is no a theoretical limitation on the number of satellites or ground stations used. Single-device simulations can be also implemented.
-
-### Create a PASEOS actor
-
-The code snippet below shows how to create a `PASEOS` [actor](#actor) named **SatA** of type [SpacecraftActor](#spacecraftactor). [pykep](https://esa.github.io/pykep/) is used to define the satellite [epoch](<https://en.wikipedia.org/wiki/Epoch_(astronomy)>) in format [mjd2000](https://en.wikipedia.org/wiki/Julian_day) format. <br>
-[actors](#actor) are created by using an `ActorBuilder`. The latter is used to define the [actor](#actor) `scaffold` that includes the [actor](#actor) minimal properties. In this way, [actors](#actor) are build in a modular fashion that enable their use also for non-space applications.
-
-```py
-=======
+
 The next examples will introduce you to the use of PASEOS.
 
 ### Actors
@@ -145,14 +108,10 @@
 [actors](#actor) are created by using an `ActorBuilder`. The latter is used to define the [actor](#actor) `scaffold` that includes the [actor](#actor) minimal properties. In this way, [actors](#actor) are built in a modular fashion that enables their use also for non-space applications.  
  
 ```py 
->>>>>>> 6b01df2e
-import pykep as pk
-from paseos import ActorBuilder, SpacecraftActor
-<<<<<<< HEAD
-# Define an actor of type SpacecraftActor of name SatA
-satA = ActorBuilder.get_actor_scaffold(name="SatA",
-                                       actor_type=SpacecraftActor,
-=======
+
+import pykep as pk
+from paseos import ActorBuilder, SpacecraftActor
+
 # Define an actor of type SpacecraftActor of name mySat
 sat_actor = ActorBuilder.get_actor_scaffold(name="mySat", 
                                        actor_type=SpacecraftActor, 
@@ -173,7 +132,6 @@
 # (that will be the local actor)
 local_actor = ActorBuilder.get_actor_scaffold(name="mySat", 
                                        actor_type=SpacecraftActor, 
->>>>>>> 6b01df2e
                                        epoch=pk.epoch(0))
 
 # Let's set the orbit of local_actor.
@@ -214,13 +172,6 @@
 sim.add_known_actor(grndStation) 
 ```
 
-<<<<<<< HEAD
-### Set an orbit for a PASEOS SpacecraftActor
-
-Once you have defined a [SpacecraftActor](#spacecraftactor), you can assign a [Keplerian orbit](https://en.wikipedia.org/wiki/Kepler_orbit) to it. To this aim, you need to define central body the [SpacecraftActor](#spacecraftactor) is orbiting around and specify its position and velocity (in the central body's [inertial frame](https://en.wikipedia.org/wiki/Inertial_frame_of_reference) and an epoch. In this case, `satA` central body is `Earth`.
-
-```py
-=======
 ### Physical Models
 #### Set an orbit for a PASEOS SpacecraftActor
 Once you have defined a [SpacecraftActor](#spacecraftactor), you can assign a [Keplerian orbit](https://en.wikipedia.org/wiki/Kepler_orbit) to it. To this aim, you need to define the central body the [SpacecraftActor](#spacecraftactor) is orbiting around and specify its position and velocity (in the central body's [inertial frame](https://en.wikipedia.org/wiki/Inertial_frame_of_reference)) and an epoch. In this case, we will use `Earth` as a central body.
@@ -232,40 +183,10 @@
 sat_actor = ActorBuilder.get_actor_scaffold(name="mySat", 
                                        actor_type=SpacecraftActor, 
                                        epoch=pk.epoch(0))
->>>>>>> 6b01df2e
 
 # Define the central body as Earth by using pykep APIs.
 earth = pk.planet.jpl_lp("earth")
 
-<<<<<<< HEAD
-# Let's set the SpacecraftActor orbit.
-ActorBuilder.set_orbit(actor=satA,
-                       position=[10000000, 0, 0],
-                       velocity=[0, 8000.0, 0],
-                       epoch=pk.epoch(0), central_body=earth)
-```
-
-### How to add a communication device
-
-The following code snippet shows how to add a communication device to `SatA`. A communication device is needed to model the communication between [SpacecraftActors] (#spacecraftactor) or a [SpacecraftActor](#spacecraftactor) and [GroundstationActor](#ground-stationactor). Currently, given the maximum transmission data-rate of a communication device, PASEOS calculates the maximum data that can be transmitted by multiplying the transmission data-rate by the length of the communication window. The latter, is calculated by taking into account the period for which two actors are in line-of-sight.
-
-```py
-ActorBuilder.add_comm_device(actor=satA,
-                             device_name="my_communication_device", # Communication device name
-                             bandwidth_in_kbps=100000) # Bandwidth in kbps.
-```
-
-### How to add a power device
-
-The following code snippet shows how to add a power device to `satA`. At the moment, only battery device is supported.
-Moreover, PASEOS assumes that battery will be charged by solar panels, which will provide energy thanks to the incoming solar radiation when the spacecraft is not in eclipse.
-
-```py
-ActorBuilder.set_power_devices(actor=satA,
-                               battery_level_in_Ws=100, # Battery level at the start of the simulation in Ws
-                               max_battery_level_in_Ws=2000, # Max battery level in Ws
-                               charging_rate_in_W=10) # Charging rate in W
-=======
 # Let's set the orbit of sat_actor.
 ActorBuilder.set_orbit(actor=sat_actor, 
                        position=[10000000, 0, 0], 
@@ -309,41 +230,11 @@
                                max_battery_level_in_Ws=2000, 
                                # Charging rate in W
                                charging_rate_in_W=10)
->>>>>>> 6b01df2e
 ```
 ### Simulation Settings
 #### Initializing PASEOS
 We will now show how to create an instance of PASEOS. An instance of PASEOS shall be bounded to one PASEOS [actor](#actor) that we call [local actor](#local-actor). Please, notice that an orbit shall be placed for a [SpacecraftActor](#spacecraftactor) before being added to a PASEOS instance. <br>
 
-
-<<<<<<< HEAD
-### How to instantiate PASEOS
-
-We will now show how to create an instance of PASEOS. In this case, `satA` is the [local actor](#local-actor).
-
-```py
-sim = paseos.init_sim(satA) # initialize PASEOS simulation.
-```
-
-### Adding other actors to PASEOS
-
-Once you have instantiated a PASEOS simulation, you can add other spacecraft or ground stations as actors to the simulation. Let's start with `SatB`.
-
-```py
-
-satB = ActorBuilder.get_actor_scaffold(name="SatB",
-                                      actor_type=SpacecraftActor,
-                                      epoch=pk.epoch(0))
-
-#Lets set the SpacecraftActor orbit.
-ActorBuilder.set_orbit(actor=satB,
-                       position=[-10000000, 0, 0],
-                       velocity=[0, -8000.0, 0],
-                       epoch=today, central_body=earth)
-
-# Adding SatB to PASEOS.
-sim.add_known_actor(satB)
-=======
 ```py 
 import pykep as pk
 import paseos
@@ -402,26 +293,31 @@
 cfg.sim.start_time=today.mjd2000 * pk.DAY2SEC 
 # initialize PASEOS simulation
 sim = paseos.init_sim(local_actor) 
->>>>>>> 6b01df2e
-```
-
-
+```
+
+### Faster than real-time execution
+
+In some cases, you may be interested to simulate your spacecraft operating for an extended period. By default, PASEOS operates in real-time, thus this would take a lot of time. However, you can increase the rate of time passing (i.e. the spacecraft moving, power being charged / consumed etc.) using the `time_multiplier` parameter. Set it is as follows when initializing PASEOS.
+
+```py
+
+cfg = load_default_cfg() # loading cfg to modify defaults
+cfg.sim.time_multiplier = 10 # setting the parameter so that in 1s real time, paseos models 10s having passed
+paseos_instance = paseos.init_sim(my_local_actor, cfg) # initialize paseos instance
+
+```
 
 ### Activities
 #### Simple activity
 PASEOS enables the user to register their [activities](#activity) that will be executed on the `local actor`. <br> 
 To register an activity, it is first necessary to define an asynchronous [activity function](#activity-function). The following code snippet shows how to create a simple [activity function](#activity-function) `activity_function_A` that prints "Hello Universe!". Then, it waits for 0.1 s before concluding the activity. <br> When you register an [activity](#activity), you need to specify the power consumption associated to the activity. 
 
-<<<<<<< HEAD
-```py
-=======
 ```py 
 #Activity function
 async def activity_function_A(args):
   print("Hello Universe!")
   await asyncio.sleep(0.1) #Await is needed inside an async function.
 ```
->>>>>>> 6b01df2e
 
 Once an activity is registered, the user shall call `perform_activity(...)` to run the registered activity. 
 The next snippet will showcase how to register and perform the activity `activity_A`. <br>
@@ -471,19 +367,6 @@
     power_consumption_in_watt=10
 )
 
-<<<<<<< HEAD
-# Adding SatB to PASEOS.
-sim.add_known_actor(grndStation)
-```
-
-### How to register an activity
-
-PASEOS enables the user to register their [activities](#activity) that will be executed on the `local actor`. <br>
-To register an activity, it is first necessary to define an asynchronous [activity function](#activity-function). The following code snippet shows how to create an [activity function](#activity-function) `activity_function_A` that takes an input argument and returns its value multiplied by two. Then it waits 0.1 s before concluding the activity. <br>
-Please, notice that the output value is placed in `args[1][0]`, which is returned as reference.
-
-```py
-=======
 #Run the activity
 sim.perform_activity("activity_A")
 ```
@@ -524,7 +407,6 @@
 
 # initialize PASEOS simulation
 sim = paseos.init_sim(local_actor) 
->>>>>>> 6b01df2e
 
 #Activity function
 async def activity_function_with_in_and_outs(args):
@@ -555,13 +437,6 @@
 #Print return value
 print("The output of the activity function is: ", activity_out[0])
 ```
-
-<<<<<<< HEAD
-It is possible to associate a [constraint function](#constraint-function) with each [activity](#activity) to ensure that some particular constraints are met during the [activity](#activity) execution. When constraints are not met, the activity is interrupted.
-The next code snippet shows how to create a [constraint function](#constraint-function) that returns `True` when its input is positive and `False` otherwise.
-
-```py
-=======
 
 #### Constraint Function
 
@@ -604,7 +479,6 @@
 
 # initialize PASEOS simulation
 sim = paseos.init_sim(local_actor) 
->>>>>>> 6b01df2e
 
 #Activity function
 async def activity_function_A(args):
@@ -633,18 +507,12 @@
                     )
 ```
 
-<<<<<<< HEAD
-It is also possible to define an [on termination](#on-termination-function) to perform some specific operations when on termination of the [activity](#activity). The next code snippet shows how to create an [on termination](#on-termination-function) that prints "activity ended" on termination.
-
-```py
-=======
 #### On-termination Function 
 It is also possible to define an [on-termination function](#on-termination-function) to perform some specific operations when on termination of the [activity](#activity). The next code snippet shows:
  * how to create an [on-termination function](#on-termination-function) that prints "activity (activity_A_with_termination_function) ended.". 
  * How to associate our [on-termination function](#on-termination-function) to our [Simple Activity](#simple-activity).
 
 The name of the [activity](#activity) is passed as input to the [on-termination function](#on-termination-function) to showcase to handle [on-termination function](#on-termination-function) inputs.
->>>>>>> 6b01df2e
 
 ```py
 import pykep as pk
@@ -667,18 +535,6 @@
                        epoch=pk.epoch(0), 
                        central_body=earth)
 
-<<<<<<< HEAD
-Finally, you can register an activity `activity_A` by using the previously defined [activity function](#activity-function), [constraint function](#constraint-function) and [on termination](#on-termination-function). The user needs to specify the power consumption associated with the activity.
-
-```py
-
-# Register an activity that emulate event detection
-sim.register_activity(
-    "activity_A",
-    activity_function=activity_function_A,
-    power_consumption_in_watt=10,
-    constraint_function=constraint_function_A,
-=======
 # Add a power device                                     
 ActorBuilder.set_power_devices(actor=local_actor, 
                                # Battery level at the start of the simulation in Ws
@@ -707,29 +563,12 @@
     "activity_A_with_termination_function", 
     activity_function=activity_function_A, 
     power_consumption_in_watt=10, 
->>>>>>> 6b01df2e
     on_termination_function=on_termination_function_A
 )
 
 #The termination function input is the activity name
 activity_name="activity_A_with_termination_function"
 
-<<<<<<< HEAD
-### Faster than real-time execution
-
-In some cases, you may be interested to simulate your spacecraft operating for an extended period. By default, PASEOS operates in real-time, thus this would take a lot of time. However, you can increase the rate of time passing (i.e. the spacecraft moving, power being charged / consumed etc.) using the `time_multiplier` parameter. Set it is as follows when initializing PASEOS.
-
-```py
-
-cfg = load_default_cfg() # loading cfg to modify defaults
-cfg.sim.time_multiplier = 10 # setting the parameter so that in 1s real time, paseos models 10s having passed
-paseos_instance = paseos.init_sim(my_local_actor, cfg) # initialize paseos instance
-
-```
-
-### Visualising PASEOS
-
-=======
 #Run the activity
 sim.perform_activity("activity_A_with_termination_function", 
                       termination_func_args=[activity_name],
@@ -737,7 +576,6 @@
 ```
 ### Utilities
 #### Visualization
->>>>>>> 6b01df2e
 Navigate to paseos/visualization to find a jupyter notebook containing examples of how to visualize PASEOS.
 Visualization can be done in interactive mode or as an animation that is saved to your disc.
 In the figure below, Earth is visualized in the centre as a blue sphere with different spacecraft in orbit.
@@ -792,46 +630,10 @@
 
 
 ## Glossary
-<<<<<<< HEAD
-
-- ### Activity
-
-  An activity is the abstraction that PASEOS uses to keep track of specific actions performed by a [SpacecraftActor](#spacecraftactor) upon a request from the user. To register an activity, an user shall first create an [activity function](#activity-function), which describes the operation to be performed, and provide information on the power-consumption due to the activity execution. <br>PASEOSis responsible for the execution of the activity and for updating the system status depending on the effects of the activity (e.g., by discharging they satellite battery).<br>
-  When registering an activity, the user can specify a [constraint-function](#constraint-function) to specify constraints to be met during the execution of the activity and an an [on termination](#on-termination) function to specify additional operations to performed by PASEOS on termination of the activity function.
-=======
 * ### Activity
   Activity is the abstraction that PASEOS uses to keep track of specific actions performed by an [actor](#actor) upon a request from the user. >PASEOS is responsible for the execution of the activity and for updating the system status depending on the effects of the activity (e.g., by discharging the satellite battery).<br>
   When registering an activity, the user can specify a [constraint function](#constraint-function) to specify constraints to be met during the execution of the activity and an [on-termination](#on-termination) function to specify additional operations to be performed by PASEOS on termination of the activity function.
->>>>>>> 6b01df2e
-
-- ### Activity function
-
-<<<<<<< HEAD
-  User-defined function emulating any operation to be executed in a PASEOS a [SpacecraftActor](#spacecraftactor). Activity functions are necessayr to register [activities](#activity). Activity functions might include data transmission, house-keeping operations, onboard data acquisition and processing, and others.
-
-- ### Actor
-
-  Since PASEOS is fully-decentralised, each node of a PASEOS constellation shall run an instance of PASEOS modelling all the nodes of that constellation. The abstraction of a constellation node inside a PASEOS instace is a PASEOS `actor`.
-
-- ### Constraint-function
-
-  A constraint function is an asynchronous function that can be used by the PASEOS user to specify some constraints that shall be met during the execution of an activity.
-
-- ### Ground stationActor
-
-  `PASEOS actor` emulating a ground station.
-
-- ### Local actor
-
-  The `local actor` in a PASEOS instance is the `actor` that models the behavior and the status of the node that runs that PASEOS instance.
-
-- ### On-termination function
-
-  A on-termination function is an asynchronous function that can be used by the PASEOS user to specify some operations to be executed on termination of predefied PASEOS user.
-
-- ### SpacecraftActor
-  `PASEOS actor` emulating a spacecraft or a satellite.
-=======
+
 * ### Activity function
   User-defined function emulating any operation to be executed in a PASEOS by an [actor](#actor). Activity functions are necessary to register [activities](#activity). Activity functions might include data transmission, housekeeping operations, onboard data acquisition and processing, and others.
 
@@ -855,7 +657,6 @@
 
 * ### SpacecraftActor
   PASEOS [actor](actor) emulating a spacecraft or a satellite. 
->>>>>>> 6b01df2e
 
 ## Contributing
 
@@ -876,7 +677,7 @@
 
 Created by $\Phi$[-lab@Sweden](https://www.ai.se/en/data-factory/f-lab-sweden).
 
-- Pablo Gómez - pablo.gomez at esa.int, pablo.gomez at ai.se
-- Gabriele Meoni - gabriele.meoni at esa.int, gabriele.meoni at ai.se
-- Johan Östman - johan.ostman at ai.se
-- Vinutha Magal Shreenath - vinutha at ai.se+* Pablo Gómez - pablo.gomez at esa.int, pablo.gomez at ai.se
+* Gabriele Meoni - gabriele.meoni at esa.int, gabriele.meoni at ai.se
+* Johan Östman - johan.ostman at ai.se
+* Vinutha Magal Shreenath - vinutha at ai.se