from abc import ABC

from loguru import logger
import pykep as pk
import numpy as np
from skspatial.objects import Sphere
from dotmap import DotMap
<<<<<<< HEAD

from ..communication.get_communication_window import get_communication_window
=======
>>>>>>> cd4569ae
from ..communication.is_in_line_of_sight import is_in_line_of_sight
from ..power.is_in_eclipse import is_in_eclipse


class BaseActor(ABC):
    """This (abstract) class is the baseline implementation of an actor
    (e.g. spacecraft, ground station) in the simulation. The abstraction allows
    some actors to have e.g. limited power (spacecraft) and others not to.
    """

    # Actor name, has to be unique
    name = None

    # Actor's mass in kg
    _mass = None

    # Timestep this actor's info is at (excl. pos/vel)
    _local_time = None

    # Orbital parameters of the actor, stored in a pykep planet object
    _orbital_parameters = None

    # Position if not defined by orbital parameters
    _position = None

    # Earth as a sphere (for now)
    # TODO replace this in the future depending on central body
    # Note that this needs to be specified in solar reference frame for now
    _central_body_sphere = Sphere([0, 0, 0], 6371000)

    # Central body this actor is orbiting
    _central_body = None

    # Communication links dictionary
    _communication_devices = DotMap(_dynamic=False)

    # Tracks the current activity
    _current_activity = None

    # The following variables are used to track last evaluated state vectors to avoid recomputation.
    _last_position = None
    _time_of_last_position = None
    _last_velocity = None
    _last_eclipse_status = None
    _time_of_last_eclipse_status = None
    _last_altitude = None

    def __init__(self, name: str, epoch: pk.epoch) -> None:
        """Constructor for a base actor

        Args:
            name (str): Name of this actor
            epoch (pykep.epoch): Current local time of the actor.
        """
        logger.trace("Instantiating Actor.")
        super().__init__()
        self.name = name
        self._local_time = epoch

        self._communication_devices = DotMap(_dynamic=False)

    @property
    def mass(self) -> float:
        """Returns actor's mass in kg.

        Returns:
            float: Mass
        """
        return self._mass

    @property
    def current_activity(self) -> str:
        """Returns the name of the activity the actor is currently performing.

        Returns:
            str: Activity name. None if no activity being performed.
        """
        return self._current_activity

    @property
    def local_time(self) -> pk.epoch:
        """Returns local time of the actor as pykep epoch. Use e.g. epoch.mjd2000 to get time in days.

        Returns:
            pk.epoch: local time of the actor
        """
        return self._local_time

    @property
    def communication_devices(self) -> DotMap:
        """Returns the communications devices.

        Returns:
            DotMap: Dictionary (DotMap) of communication devices.
        """
        return self._communication_devices

    @staticmethod
    def _check_init_value_sensibility(
        position,
        velocity,
    ):
        """A function to check user inputs for sensibility

        Args:
            position (list of floats): [x,y,z]
            velocity (list of floats): [vx,vy,vz]
        """
        logger.trace("Checking constructor values for sensibility.")
        assert len(position) == 3, "Position has to have 3 elements (x,y,z)"
        assert len(velocity) == 3, "Velocity has to have 3 elements (vx,vy,vz)"

    def __str__(self):
        return self.name

    def set_time(self, t: pk.epoch):
        """Updates the local time of the actor.

        Args:
            t (pk.epoch): Local time to set to.
        """
        self._local_time = t

    def charge(self, t0: pk.epoch, t1: pk.epoch):
        """Charges the actor during that period. Not implemented by default.

        Args:
            t0 (pk.epoch): Start of the charging interval
            t1 (pk.epoch): End of the charging interval

        """
        pass

    def discharge(self, consumption_rate_in_W: float, duration_in_s: float):
        """Discharge battery depending on power consumption. Not implemented by default.

        Args:
            consumption_rate_in_W (float): Consumption rate of the activity in Watt
            duration_in_s (float): How long the activity is performed in seconds
        """
        pass

    @property
    def altitude(
        self,
        t0: pk.epoch = None,
    ) -> float:
        """Returns altitude above [0,0,0]. Will only compute if not computed for this timestep.

        Args:
            t0 (pk.epoch): Epoch to get altitude at. Defaults to local time.

        Returns:
            float: Altitude in meters.
        """
        if t0 is None:
            t0 = self._local_time
        if (
            t0.mjd2000 == self._time_of_last_position
            and self._last_altitude is not None
        ):
            return self._last_altitude
        else:
            self._last_altitude = np.sqrt(np.sum(np.power(self.get_position(t0), 2)))
            return self._last_altitude

    def get_position(self, epoch: pk.epoch):
        """Compute the position of this actor at a specific time. Requires orbital parameters or position set.

        Args:
            epoch (pk.epoch): Time as pykep epoch

        Returns:
            np.array: [x,y,z] in meters
        """
        logger.trace(
            "Computing "
            + self._orbital_parameters.name
            + " position at time "
            + str(epoch.mjd2000)
            + " (mjd2000)."
        )

        if self._orbital_parameters is not None and self._position is not None:
            raise ValueError(
                "Ambiguous position definition. Either set an orbit OR position with ActorBuilder."
            )

        # If the actor has no orbit, return position
        if self._orbital_parameters is None:
            if self._position is not None:
                self._last_position = self._position
                self._time_of_last_position = epoch.mjd2000
                return self._position
        else:
            return self._orbital_parameters.eph(epoch)[0]

        raise NotImplementedError(
            "No suitable way added to determine actor position. Either set an orbit or position with ActorBuilder."
        )

    def get_position_velocity(self, epoch: pk.epoch):
        """Compute the position / velocity of this actor at a specific time. Requires orbital parameters set.

        Args:
            epoch (pk.epoch): Time as pykep epoch.

        Returns:
            np.array: [x,y,z] in meters
        """
        if self._orbital_parameters is None:
            raise NotImplementedError(
                "No suitable way added to determine actor velocity. Set an orbit with ActorBuilder."
            )

        logger.trace(
            "Computing "
            + self._orbital_parameters.name
            + " position / velocity at time "
            + str(epoch.mjd2000)
            + " (mjd2000)."
        )
        pos, vel = self._orbital_parameters.eph(epoch)
        self._last_position = pos
        self._last_velocity = vel
        self._time_of_last_position = epoch.mjd2000
        return pos, vel

    def is_in_line_of_sight(
        self,
        other_actor: "BaseActor",
        epoch: pk.epoch,
        minimum_altitude_angle: float = None,
        plot=False,
    ):
        """Determines whether a position is in line of sight of this actor

        Args:
            other_actor (BaseActor): The actor to check line of sight with
            epoch (pk,.epoch): Epoch at which to check the line of sight
            minimum_altitude_angle(float): The altitude angle (in degree) at which the actor has
            to be in relation to the ground station position to be visible. It has to be between 0 and 90.
            Only relevant if one of the actors is a ground station.
            plot (bool): Whether to plot a diagram illustrating the positions.

        Returns:
            bool: true if in line-of-sight.
        """
        return is_in_line_of_sight(
            self, other_actor, epoch, minimum_altitude_angle, plot
        )

    def is_in_eclipse(self, t: pk.epoch = None):
        """Checks if the actors is in eclipse at the specified time.

        Args:
            t (pk.epoch, optional): Time to check, if None will use current local actor time.
        """
        if t is None:
            t = self._local_time
<<<<<<< HEAD
        if t.mjd2000 == self._time_of_last_eclipse_status:
            return self._last_eclipse_status
        else:
            self._last_eclipse_status = is_in_eclipse(self, self._central_body, t)
            self._time_of_last_eclipse_status = t.mjd2000
        return self._last_eclipse_status

    def get_communication_window(
        self,
        local_actor_communication_link_name,
        target_actor,
        dt: float,
        t0: float,
        data_to_send_in_b: int,
        window_timeout_value_in_s=7200.0,
    ):
        """Returning the communication window and the data amount that can be transmitted from the local to the target actor.

        Args:
            local_actor_communication_link_name (base_actor):  name of the local_actor's communication link to use.
            target_actor (base_actor): other actor.
            dt (float): simulation timestep.
            t0 (pk.epoch): current simulation time [s].
            data_to_send_in_b (int): amount of data to transmit [b].
            window_timeout_value_in_s (float, optional): timeout for estimating the communication window. Defaults to 7200.0.
        Returns:
            pk.epoch: communication window start time.
            k.epoch: communication window end time.
            int: data that can be transmitted in the communication window [b].
        """
        return get_communication_window(
            self,
            local_actor_communication_link_name,
            target_actor,
            dt,
            t0,
            data_to_send_in_b,
            window_timeout_value_in_s,
        )
=======
        self._last_eclipse_status = is_in_eclipse(self, self._central_body, t)
        return self._last_eclipse_status
>>>>>>> cd4569ae
<|MERGE_RESOLUTION|>--- conflicted
+++ resolved
@@ -5,11 +5,6 @@
 import numpy as np
 from skspatial.objects import Sphere
 from dotmap import DotMap
-<<<<<<< HEAD
-
-from ..communication.get_communication_window import get_communication_window
-=======
->>>>>>> cd4569ae
 from ..communication.is_in_line_of_sight import is_in_line_of_sight
 from ..power.is_in_eclipse import is_in_eclipse
 
@@ -270,47 +265,9 @@
         """
         if t is None:
             t = self._local_time
-<<<<<<< HEAD
         if t.mjd2000 == self._time_of_last_eclipse_status:
             return self._last_eclipse_status
         else:
             self._last_eclipse_status = is_in_eclipse(self, self._central_body, t)
             self._time_of_last_eclipse_status = t.mjd2000
-        return self._last_eclipse_status
-
-    def get_communication_window(
-        self,
-        local_actor_communication_link_name,
-        target_actor,
-        dt: float,
-        t0: float,
-        data_to_send_in_b: int,
-        window_timeout_value_in_s=7200.0,
-    ):
-        """Returning the communication window and the data amount that can be transmitted from the local to the target actor.
-
-        Args:
-            local_actor_communication_link_name (base_actor):  name of the local_actor's communication link to use.
-            target_actor (base_actor): other actor.
-            dt (float): simulation timestep.
-            t0 (pk.epoch): current simulation time [s].
-            data_to_send_in_b (int): amount of data to transmit [b].
-            window_timeout_value_in_s (float, optional): timeout for estimating the communication window. Defaults to 7200.0.
-        Returns:
-            pk.epoch: communication window start time.
-            k.epoch: communication window end time.
-            int: data that can be transmitted in the communication window [b].
-        """
-        return get_communication_window(
-            self,
-            local_actor_communication_link_name,
-            target_actor,
-            dt,
-            t0,
-            data_to_send_in_b,
-            window_timeout_value_in_s,
-        )
-=======
-        self._last_eclipse_status = is_in_eclipse(self, self._central_body, t)
-        return self._last_eclipse_status
->>>>>>> cd4569ae
+        return self._last_eclipse_status