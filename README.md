--- conflicted
+++ resolved
@@ -24,10 +24,6 @@
 </p>
 
 ## Visualising PASEOS
-<<<<<<< HEAD
-Navigate to paseos/visualization_example to find minimal examples of how to visualize PASEOS.
-Visualization can be done in interactive mode or as an animation that is saved to disc.
-=======
 Navigate to paseos/visualization to find a jupyter notebook containing examples of how to visualize PASEOS.
 Visualization can be done in interactive mode or as an animation that is saved to disc.
 In the figure below, Earth is visualized in the center as a blue sphere with different spacecraft in orbit.
@@ -35,7 +31,6 @@
 The local device is illustrated with white text.
 In the upper-right corner, the status of the communication link between each spacecraft is shown.
 Finally, the time in the lower left and lower right corners correspond to the epoch and the PASEOS local simulation time.
->>>>>>> 4ea4fb23
 
 <p align="center">
   <a href="https://github.com/aidotse/PASEOS/">
