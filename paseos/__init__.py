from loguru import logger


from .paseos import PASEOS
from .actors.base_actor import BaseActor
from .actors.actor_builder import ActorBuilder
from .actors.spacecraft_actor import SpacecraftActor
from .actors.ground_station_actor import GroundstationActor
from .utils.set_log_level import set_log_level

set_log_level("DEBUG")

logger.debug("Loaded module.")


def init_sim(local_actor: BaseActor):
    """Initializes PASEOS

    Args:
        local_actor (BaseActor): The actor linked to the local device which is required to model anything.

    Returns:
        PASEOS: Instance of the simulation (only one can exist, singleton)
    """
    logger.debug("Initializing simulation.")
    sim = PASEOS(local_actor=local_actor)
    return sim


<<<<<<< HEAD
__all__ = [
    "ActorBuilder",
    "BaseActor",
    "GroundstationActor",
    "set_log_level",
    "SpacecraftActor",
]
=======
__all__ = ["ActorBuilder", "GroundstationActor", "SpacecraftActor", "PASEOS"]
>>>>>>> ee8e6779
<|MERGE_RESOLUTION|>--- conflicted
+++ resolved
@@ -27,14 +27,11 @@
     return sim
 
 
-<<<<<<< HEAD
 __all__ = [
     "ActorBuilder",
     "BaseActor",
     "GroundstationActor",
+    "PASEOS",
     "set_log_level",
     "SpacecraftActor",
-]
-=======
-__all__ = ["ActorBuilder", "GroundstationActor", "SpacecraftActor", "PASEOS"]
->>>>>>> ee8e6779
+]