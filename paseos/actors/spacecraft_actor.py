--- conflicted
+++ resolved
@@ -51,7 +51,6 @@
         return self._battery_level_in_Ws
 
     @property
-<<<<<<< HEAD
     def temperature_in_K(self) -> float:
         """Returns the current temperature of the actor in K.
 
@@ -61,10 +60,7 @@
         return self._thermal_model.temperature_in_K
 
     @property
-    def battery_level_ratio(self):
-=======
     def state_of_charge(self):
->>>>>>> 65612115
         """Get the current battery level as ratio of maximum.
 
         Returns:
