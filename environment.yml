--- conflicted
+++ resolved
@@ -2,16 +2,10 @@
 channels:
   - conda-forge
 dependencies:
-<<<<<<< HEAD
-
-- dotmap
-- loguru
-=======
 - dotmap
 - loguru
 - matplotlib
 - myst-parser
->>>>>>> 4ea4fb23
 - pykep
 - pytest
 - python 
@@ -19,9 +13,4 @@
 - sphinx
 - sphinx_rtd_theme
 - toml
-<<<<<<< HEAD
-- tqdm
-- matplotlib
-=======
-- tqdm
->>>>>>> 4ea4fb23
+- tqdm