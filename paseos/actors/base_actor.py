from abc import ABC

from loguru import logger
import pykep as pk
import numpy as np
from skspatial.objects import Sphere
from dotmap import DotMap
<<<<<<< HEAD
=======

>>>>>>> 66eadf25
from ..communication.is_in_line_of_sight import is_in_line_of_sight
from ..power.is_in_eclipse import is_in_eclipse


class BaseActor(ABC):
    """This (abstract) class is the baseline implementation of an actor
    (e.g. spacecraft, ground station) in the simulation. The abstraction allows
    some actors to have e.g. limited power (spacecraft) and others not to.
    """

    # Actor name, has to be unique
    name = None

    # Timestep this actor's info is at (excl. pos/vel)
    _local_time = None

    # Orbital parameters of the actor, stored in a pykep planet object
    _orbital_parameters = None

    # Position if not defined by orbital parameters
    _position = None

    # Earth as a sphere (for now)
    # TODO replace this in the future depending on central body
    # Note that this needs to be specified in solar reference frame for now
    _central_body_sphere = Sphere([0, 0, 0], 6371000)

    # Central body this actor is orbiting
    _central_body = None

    # Communication links dictionary
    _communication_devices = DotMap(_dynamic=False)

    # Tracks the current activity
    _current_activity = None

    # The following variables are used to track last evaluated state vectors to avoid recomputation.
    _previous_position = None
    _time_of_previous_position = None
    _previous_velocity = None
    _previous_eclipse_status = None
    _time_of_previous_eclipse_status = None
    _previous_altitude = None

    def __init__(self, name: str, epoch: pk.epoch) -> None:
        """Constructor for a base actor

        Args:
            name (str): Name of this actor
            epoch (pykep.epoch): Current local time of the actor.
        """
        logger.trace("Instantiating Actor.")
        super().__init__()
        self.name = name
        self._local_time = epoch

        self._communication_devices = DotMap(_dynamic=False)

    @property
    def has_power_model(self) -> bool:
        """Returns true if actor's battery is modeled, else false.

        Returns:
            bool: bool indicating presence.
        """
        return (
            hasattr(self, "_battery_level_in_Ws")
            and self._battery_level_in_Ws is not None
        )

    @property
    def has_thermal_model(self) -> bool:
        """Returns true if actor's temperature is modeled, else false.

        Returns:
            bool: bool indicating presence.
        """
        return hasattr(self, "_thermal_model") and self._thermal_model is not None

    @property
    def mass(self) -> float:
        """Returns actor's mass in kg.

        Returns:
            float: Mass
        """
        return self._mass

    @property
    def current_activity(self) -> str:
        """Returns the name of the activity the actor is currently performing.

        Returns:
            str: Activity name. None if no activity being performed.
        """
        return self._current_activity

    @property
    def local_time(self) -> pk.epoch:
        """Returns local time of the actor as pykep epoch. Use e.g. epoch.mjd2000 to get time in days.

        Returns:
            pk.epoch: local time of the actor
        """
        return self._local_time

    @property
    def communication_devices(self) -> DotMap:
        """Returns the communications devices.

        Returns:
            DotMap: Dictionary (DotMap) of communication devices.
        """
        return self._communication_devices

    @staticmethod
    def _check_init_value_sensibility(
        position,
        velocity,
    ):
        """A function to check user inputs for sensibility

        Args:
            position (list of floats): [x,y,z]
            velocity (list of floats): [vx,vy,vz]
        """
        logger.trace("Checking constructor values for sensibility.")
        assert len(position) == 3, "Position has to have 3 elements (x,y,z)"
        assert len(velocity) == 3, "Velocity has to have 3 elements (vx,vy,vz)"

    def __str__(self):
        return self.name

    def set_time(self, t: pk.epoch):
        """Updates the local time of the actor.

        Args:
            t (pk.epoch): Local time to set to.
        """
        self._local_time = t

    def charge(self, duration_in_s: float):
        """Charges the actor from now for that period. Note that it is only
        verified the actor is neither at start nor end of the period in eclipse,
        thus short periods are preferable.

        Args:
            duration_in_s (float): How long the activity is performed in seconds
        """
        pass

    def discharge(self, consumption_rate_in_W: float, duration_in_s: float):
        """Discharge battery depending on power consumption. Not implemented by default.

        Args:
            consumption_rate_in_W (float): Consumption rate of the activity in Watt
            duration_in_s (float): How long the activity is performed in seconds
        """
        pass

    @property
    def altitude(
        self,
        t0: pk.epoch = None,
    ) -> float:
        """Returns altitude above [0,0,0]. Will only compute if not computed for this timestep.

        Args:
            t0 (pk.epoch): Epoch to get altitude at. Defaults to local time.

        Returns:
            float: Altitude in meters.
        """
        if t0 is None:
            t0 = self._local_time
        if (
            t0.mjd2000 == self._time_of_previous_position
            and self._previous_altitude is not None
        ):
            return self._previous_altitude
        else:
            self._previous_altitude = np.sqrt(
                np.sum(np.power(self.get_position(t0), 2))
            )
            return self._previous_altitude

    def get_position(self, epoch: pk.epoch):
        """Compute the position of this actor at a specific time. Requires orbital parameters or position set.

        Args:
            epoch (pk.epoch): Time as pykep epoch

        Returns:
            np.array: [x,y,z] in meters
        """
        logger.trace(
            "Computing "
            + self._orbital_parameters.name
            + " position at time "
            + str(epoch.mjd2000)
            + " (mjd2000)."
        )

        if self._orbital_parameters is not None and self._position is not None:
            raise ValueError(
                "Ambiguous position definition. Either set an orbit OR position with ActorBuilder."
            )

        # If the actor has no orbit, return position
        if self._orbital_parameters is None:
            if self._position is not None:
                self._previous_position = self._position
                self._time_of_previous_position = epoch.mjd2000
                return self._position
        else:
            return self._orbital_parameters.eph(epoch)[0]

        raise NotImplementedError(
            "No suitable way added to determine actor position. Either set an orbit or position with ActorBuilder."
        )

    def get_position_velocity(self, epoch: pk.epoch):
        """Compute the position / velocity of this actor at a specific time. Requires orbital parameters set.

        Args:
            epoch (pk.epoch): Time as pykep epoch.

        Returns:
            np.array: [x,y,z] in meters
        """
        if self._orbital_parameters is None:
            raise NotImplementedError(
                "No suitable way added to determine actor velocity. Set an orbit with ActorBuilder."
            )

        logger.trace(
            "Computing "
            + self._orbital_parameters.name
            + " position / velocity at time "
            + str(epoch.mjd2000)
            + " (mjd2000)."
        )
        pos, vel = self._orbital_parameters.eph(epoch)
        self._previous_position = pos
        self._previous_velocity = vel
        self._time_of_previous_position = epoch.mjd2000
        return pos, vel

    def is_in_line_of_sight(
        self,
        other_actor: "BaseActor",
        epoch: pk.epoch,
        minimum_altitude_angle: float = None,
        plot=False,
    ):
        """Determines whether a position is in line of sight of this actor

        Args:
            other_actor (BaseActor): The actor to check line of sight with
            epoch (pk,.epoch): Epoch at which to check the line of sight
            minimum_altitude_angle(float): The altitude angle (in degree) at which the actor has
            to be in relation to the ground station position to be visible. It has to be between 0 and 90.
            Only relevant if one of the actors is a ground station.
            plot (bool): Whether to plot a diagram illustrating the positions.

        Returns:
            bool: true if in line-of-sight.
        """
        return is_in_line_of_sight(
            self, other_actor, epoch, minimum_altitude_angle, plot
        )

    def is_in_eclipse(self, t: pk.epoch = None):
        """Checks if the actors is in eclipse at the specified time.

        Args:
            t (pk.epoch, optional): Time to check, if None will use current local actor time.
        """
        if t is None:
            t = self._local_time
        if t.mjd2000 == self._time_of_previous_eclipse_status:
            return self._previous_eclipse_status
        else:
            self._previous_eclipse_status = is_in_eclipse(self, self._central_body, t)
<<<<<<< HEAD
            self._time_of_last_eclipse_status = t.mjd2000
=======
            self._time_of_previous_eclipse_status = t.mjd2000
>>>>>>> 66eadf25
        return self._previous_eclipse_status<|MERGE_RESOLUTION|>--- conflicted
+++ resolved
@@ -5,10 +5,7 @@
 import numpy as np
 from skspatial.objects import Sphere
 from dotmap import DotMap
-<<<<<<< HEAD
-=======
-
->>>>>>> 66eadf25
+
 from ..communication.is_in_line_of_sight import is_in_line_of_sight
 from ..power.is_in_eclipse import is_in_eclipse
 
@@ -293,9 +290,5 @@
             return self._previous_eclipse_status
         else:
             self._previous_eclipse_status = is_in_eclipse(self, self._central_body, t)
-<<<<<<< HEAD
             self._time_of_last_eclipse_status = t.mjd2000
-=======
-            self._time_of_previous_eclipse_status = t.mjd2000
->>>>>>> 66eadf25
         return self._previous_eclipse_status