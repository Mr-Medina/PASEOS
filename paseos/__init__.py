from loguru import logger
from .utils.load_default_cfg import load_default_cfg
from .paseos import PASEOS
<<<<<<< HEAD
from .actors.base_actor import BaseActor
from .utils.set_log_level import set_log_level

=======
from .visualization.plot import plot, PlotType
from .actors.actor_builder import ActorBuilder
from .actors.spacecraft_actor import SpacecraftActor
from .actors.ground_station_actor import GroundstationActor
>>>>>>> 4ea4fb23


set_log_level("DEBUG")

logger.debug("Loaded module.")


def init_sim(local_actor: BaseActor, cfg=None):
    """Initializes PASEOS

    Args:
        local_actor (BaseActor): The actor linked to the local device which is required to model anything.
        cfg (DotMap, optional): configuration file. If None, default configuration will be used. Defaults to None
    Returns:
        PASEOS: Instance of the simulation (only one can exist, singleton)
    """
    logger.debug("Initializing simulation.")
    if cfg is not None:
        cfg = cfg
    else:
        cfg = load_default_cfg()
    sim = PASEOS(local_actor=local_actor, cfg=cfg)
    return sim


__all__ = [
    "ActorBuilder",
<<<<<<< HEAD
    "BaseActor",
    "GroundstationActor",
    "PASEOS",
    "set_log_level",
=======
    "GroundstationActor",
    "PASEOS",
    "plot",
    "PlotType",
>>>>>>> 4ea4fb23
    "SpacecraftActor",
]<|MERGE_RESOLUTION|>--- conflicted
+++ resolved
@@ -1,16 +1,8 @@
 from loguru import logger
 from .utils.load_default_cfg import load_default_cfg
 from .paseos import PASEOS
-<<<<<<< HEAD
 from .actors.base_actor import BaseActor
 from .utils.set_log_level import set_log_level
-
-=======
-from .visualization.plot import plot, PlotType
-from .actors.actor_builder import ActorBuilder
-from .actors.spacecraft_actor import SpacecraftActor
-from .actors.ground_station_actor import GroundstationActor
->>>>>>> 4ea4fb23
 
 
 set_log_level("DEBUG")
@@ -38,16 +30,11 @@
 
 __all__ = [
     "ActorBuilder",
-<<<<<<< HEAD
     "BaseActor",
-    "GroundstationActor",
-    "PASEOS",
-    "set_log_level",
-=======
     "GroundstationActor",
     "PASEOS",
     "plot",
     "PlotType",
->>>>>>> 4ea4fb23
+    "set_log_level"
     "SpacecraftActor",
 ]