from loguru import logger
import pykep as pk
<<<<<<< HEAD
=======
import os
>>>>>>> 9f4f76d0
import numpy as np
from skspatial.objects import Line
from skyfield.units import AU_M
from skyfield.api import load
from skyfield.vectorlib import VectorFunction

# Skyfield Earth, in the future we may not always want to load this.
_SKYFIELD_EARTH = load("de421.bsp")["earth"]

<<<<<<< HEAD
=======
_SKYFIELD_EARTH_PATH = os.path.join(
    os.path.dirname(__file__) + "/../resources/", "de421.bsp"
)
# Skyfield Earth, in the future we may not always want to load this.
_SKYFIELD_EARTH = load(_SKYFIELD_EARTH_PATH)["earth"]

>>>>>>> 9f4f76d0

class SkyfieldSkyCoordinate(VectorFunction):
    """Small helper class to compute altitude angle"""

    def __init__(self, r_in_m, earth_pos_in_au):
        # Value 0 corresponds to the solar system barycenter according to
        # this: https://rhodesmill.org/skyfield/api-vectors.html#skyfield.vectorlib.VectorFunction.center
        self.center = 0
        # Position vector
        self.r = earth_pos_in_au + r_in_m / AU_M

    @property
    def target(self):
        # This is a property to avoid circular references as described
        # here: https://github.com/skyfielders/python-skyfield/blob/master/skyfield/planetarylib.py#L222
        return self

    def _at(self, t):
        # Velocity vector
        v = [0.0, 0.0, 0.0]
        return self.r, v, self.center, "SkyfieldSkyCoordinate"


def _is_in_line_of_sight_spacecraft_to_spacecraft(
    actor, other_actor, epoch: pk.epoch, plot=False
):
    """Determines whether a position is in line of sight of this actor

    Args:
        actor (SpacecraftActor): The actors to check line of sight from
        other_actor (SpacecraftActor): The actor to check line of sight with
        epoch (pk,.epoch): Epoch at which to check the line of sight
        plot (bool): Whether to plot a diagram illustrating the positions.

    Returns:
        bool: true if in line-of-sight.
    """
    logger.debug(
        "Computing line of sight between actors: " + str(actor) + " " + str(other_actor)
    )
    my_pos, _ = actor.get_position_velocity(epoch)
    other_actor_pos, _ = other_actor.get_position_velocity(epoch)

    logger.trace(
        "Computed positions for actors are "
        + str(my_pos)
        + " and "
        + str(other_actor_pos)
    )
    line_between_actors = Line(
        my_pos,
        [
            other_actor_pos[0] - my_pos[0],
            other_actor_pos[1] - my_pos[1],
            other_actor_pos[2] - my_pos[2],
        ],
    )
    if plot:
        from skspatial.plotting import plot_3d

    # Currently skspatial throws a ValueError if there is no intersection so we have to use this rather ugly way.
    try:
        p1, p2 = actor._central_body_sphere.intersect_line(line_between_actors)
        logger.trace("Intersections observed at " + str(p1) + " and " + str(p2))
        if plot:
            plot_3d(
                line_between_actors.plotter(t_1=0, t_2=1, c="k"),
                actor._central_body_sphere.plotter(alpha=0.2),
                p1.plotter(c="r", s=100),
                p2.plotter(c="r", s=100),
            )
    except ValueError:
        if plot:
            plot_3d(
                line_between_actors.plotter(t_1=0, t_2=1, c="k"),
                actor._central_body_sphere.plotter(alpha=0.2),
            )
        return True
    return False


def _is_in_line_of_sight_ground_station_to_spacecraft(
    ground_station,
    spacecraft,
    epoch: pk.epoch,
    minimum_altitude_angle: float,
    plot=False,
):
    """Determines whether a position is in line of sight of this actor

    Args:
        ground_station (GroundstationActor): The actors to check line of sight from
        spacecraft (SpacecraftActor): The actor to check line of sight with
        epoch (pk,.epoch): Epoch at which to check the line of sight
        minimum_altitude_angle(float): The altitude angle (in degree) at which the actor
        has to be in relation to the ground station position to be visible.
        It has to be between 0 and 90. Only relevant if one of the actors is a ground station.
        plot (bool): Whether to plot a diagram illustrating the positions.

    Returns:
        bool: true if in line-of-sight.
    """
    assert (
        minimum_altitude_angle < 90 and minimum_altitude_angle > 0
    ), "0 < Minimum altitude angle < 90"

    logger.debug(
        "Computing line of sight between actors: "
        + str(ground_station)
        + " "
        + str(spacecraft)
    )

    # Converting time to skyfield to use its API
    t_skyfield = ground_station._skyfield_timescale.tt_jd(epoch.jd)

    # Ground station location in barycentric
    gs_position = (_SKYFIELD_EARTH + ground_station._skyfield_position).at(t_skyfield)

    # Actor position in barycentric
    other_actor_pos = SkyfieldSkyCoordinate(
        r_in_m=np.array(spacecraft.get_position(epoch)),
        earth_pos_in_au=_SKYFIELD_EARTH.at(t_skyfield).position.au,
    )

    # Trigger observation calculation
    observation = gs_position.observe(other_actor_pos).apparent()

    # Compute angle
    altitude_angle = observation.altaz()[0].degrees

    logger.debug("Computed angle was " + str(altitude_angle))

    # Plot if requested
    if plot:
        from skspatial.plotting import plot_3d
        from skspatial.objects import Sphere, Line, Point

        central_body_sphere = Sphere([0, 0, 0], 6371000)

        def plot(gs_pos_t, sat_pos_t, t):
            # Converting to geocentric
            r1 = gs_pos_t.position.m - _SKYFIELD_EARTH.at(t).position.m
            r2 = sat_pos_t.position.m - _SKYFIELD_EARTH.at(t).position.m
            gs_point = Point(r1)
            sat_point = Point(r2)
            line = Line(r1, r2 - r1)
            plot_3d(
                central_body_sphere.plotter(alpha=0.4),
                line.plotter(c="b"),
                gs_point.plotter(c="r", s=100),
                sat_point.plotter(c="r", s=100),
            )

        plot(gs_position, other_actor_pos.at(t_skyfield), t_skyfield)

    return altitude_angle > minimum_altitude_angle and altitude_angle < 90


def is_in_line_of_sight(
    actor,
    other_actor,
    epoch: pk.epoch,
    minimum_altitude_angle: float = None,
    plot=False,
):
    """Determines whether a position is in line of sight of this actor

    Args:
        actor (BaseActor): The actors to check line of sight from
        other_actor (BaseActor): The actor to check line of sight with
        epoch (pk,.epoch): Epoch at which to check the line of sight
        minimum_altitude_angle(float): The altitude angle (in degree) at which the actor
        has to be in relation to the surface, has to be between 0 and 90.
        to be visible from this ground station. Has to be > 0 and < 90.
        Only relevant if one of the actors is a ground station.
        plot (bool): Whether to plot a diagram illustrating the positions.

    Returns:
        bool: true if in line-of-sight.
    """

    # Can't import types given circular import then, thus check with names
    if (
        type(actor).__name__ == "SpacecraftActor"
        and type(other_actor).__name__ == "SpacecraftActor"
    ):
        return _is_in_line_of_sight_spacecraft_to_spacecraft(
            actor, other_actor, epoch, plot
        )
    elif (
        type(actor).__name__ == "GroundstationActor"
        and type(other_actor).__name__ == "SpacecraftActor"
    ):
<<<<<<< HEAD
=======
        if minimum_altitude_angle is None:
            minimum_altitude_angle = actor._minimum_altitude_angle
>>>>>>> 9f4f76d0
        return _is_in_line_of_sight_ground_station_to_spacecraft(
            actor, other_actor, epoch, minimum_altitude_angle, plot
        )
    elif (
        type(actor).__name__ == "SpacecraftActor"
        and type(other_actor).__name__ == "GroundstationActor"
    ):
<<<<<<< HEAD
=======
        if minimum_altitude_angle is None:
            minimum_altitude_angle = other_actor._minimum_altitude_angle
>>>>>>> 9f4f76d0
        return _is_in_line_of_sight_ground_station_to_spacecraft(
            other_actor, actor, epoch, minimum_altitude_angle, plot
        )
    else:
        raise NotImplementedError(
            f"Cannot compute line of sight between {type(actor).__name__} and {type(other_actor).__name__}."
        )<|MERGE_RESOLUTION|>--- conflicted
+++ resolved
@@ -1,27 +1,19 @@
 from loguru import logger
 import pykep as pk
-<<<<<<< HEAD
-=======
 import os
->>>>>>> 9f4f76d0
 import numpy as np
 from skspatial.objects import Line
 from skyfield.units import AU_M
 from skyfield.api import load
 from skyfield.vectorlib import VectorFunction
 
-# Skyfield Earth, in the future we may not always want to load this.
-_SKYFIELD_EARTH = load("de421.bsp")["earth"]
-
-<<<<<<< HEAD
-=======
+
 _SKYFIELD_EARTH_PATH = os.path.join(
     os.path.dirname(__file__) + "/../resources/", "de421.bsp"
 )
 # Skyfield Earth, in the future we may not always want to load this.
 _SKYFIELD_EARTH = load(_SKYFIELD_EARTH_PATH)["earth"]
 
->>>>>>> 9f4f76d0
 
 class SkyfieldSkyCoordinate(VectorFunction):
     """Small helper class to compute altitude angle"""
@@ -216,11 +208,8 @@
         type(actor).__name__ == "GroundstationActor"
         and type(other_actor).__name__ == "SpacecraftActor"
     ):
-<<<<<<< HEAD
-=======
         if minimum_altitude_angle is None:
             minimum_altitude_angle = actor._minimum_altitude_angle
->>>>>>> 9f4f76d0
         return _is_in_line_of_sight_ground_station_to_spacecraft(
             actor, other_actor, epoch, minimum_altitude_angle, plot
         )
@@ -228,11 +217,8 @@
         type(actor).__name__ == "SpacecraftActor"
         and type(other_actor).__name__ == "GroundstationActor"
     ):
-<<<<<<< HEAD
-=======
         if minimum_altitude_angle is None:
             minimum_altitude_angle = other_actor._minimum_altitude_angle
->>>>>>> 9f4f76d0
         return _is_in_line_of_sight_ground_station_to_spacecraft(
             other_actor, actor, epoch, minimum_altitude_angle, plot
         )
