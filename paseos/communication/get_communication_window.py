"""This file contains models of the communication transmission through a channel"""

import sys

import pykep as pk
from loguru import logger

from ..actors.base_actor import BaseActor


def get_communication_window(
<<<<<<< HEAD
    local_actor,
    local_actor_communication_link_name,
    target_actor,
=======
    local_actor: BaseActor,
    local_actor_communication_link_name: str,
    target_actor: BaseActor,
>>>>>>> 66eadf25
    dt: float = 10.0,
    t0: pk.epoch = None,
    data_to_send_in_b: int = sys.maxsize,
    window_timeout_value_in_s=7200,
):
    """Returning the communication window and the amount of data that can be transmitted from the local to the target actor.

    Args:
<<<<<<< HEAD
        local_actor (base_actor): Local actor.
        local_actor_communication_link_name (base_actor):  Name of the local_actor's communication link to use.
        target_actor (base_actor): other actor.
=======
        local_actor (BaseActor): Local actor.
        local_actor_communication_link_name (str):  Name of the local_actor's communication link to use.
        target_actor (BaseActor): other actor.
>>>>>>> 66eadf25
        dt (float): Simulation timestep [s]. Defaults to 10.
        t0 (pk.epoch): Current simulation time. Defaults to local time.
        data_to_send_in_b (int): Amount of data to transmit [b]. Defaults to maxint.
        window_timeout_value_in_s (float, optional): Timeout for estimating the communication window. Defaults to 7200.0.
    Returns:
        pk.epoch: Communication window start time.
        pk.epoch: Communication window end time.
        int: Data that can be transmitted in the communication window [b].
    """
    logger.debug(f"Computing comms window between {local_actor} and {target_actor}")

    if t0 is None:
        t0 = local_actor.local_time

    assert local_actor_communication_link_name in local_actor.communication_devices, (
        "Trying to use a not-existing communication link with the name: "
        + local_actor.communication_devices
    )
    local_actor_comm_link = local_actor.communication_devices[
        local_actor_communication_link_name
    ]

    assert local_actor_comm_link.bandwidth_in_kbps > 0, "Bandiwidth has to be positive."
    assert dt > 0, "dt has to be positive."
    assert data_to_send_in_b > 0, "data_to_send_in_b has to be positive."

    # Getting t0 in s
    t0_in_s = (t0.mjd2000 - pk.epoch(0).mjd2000) / pk.SEC2DAY
    transmitted_data_in_b = 0
    current_time_in_s = t0_in_s
    while (
        local_actor.is_in_line_of_sight(
            target_actor, pk.epoch(current_time_in_s * pk.SEC2DAY)
        )
    ) and (current_time_in_s - t0_in_s < window_timeout_value_in_s):
        current_time_in_s += dt
        transmitted_data_in_b += int(
            local_actor_comm_link.bandwidth_in_kbps * dt * 1000
        )  # (This is the quantum of information that you can transmit)

    if current_time_in_s - t0_in_s >= window_timeout_value_in_s:
        logger.debug("Timeout reached for the estimation of the communication window.")

    return (
        t0,
        pk.epoch(current_time_in_s * pk.SEC2DAY),
        min(transmitted_data_in_b, data_to_send_in_b),
    )<|MERGE_RESOLUTION|>--- conflicted
+++ resolved
@@ -9,15 +9,9 @@
 
 
 def get_communication_window(
-<<<<<<< HEAD
-    local_actor,
-    local_actor_communication_link_name,
-    target_actor,
-=======
     local_actor: BaseActor,
     local_actor_communication_link_name: str,
     target_actor: BaseActor,
->>>>>>> 66eadf25
     dt: float = 10.0,
     t0: pk.epoch = None,
     data_to_send_in_b: int = sys.maxsize,
@@ -26,15 +20,9 @@
     """Returning the communication window and the amount of data that can be transmitted from the local to the target actor.
 
     Args:
-<<<<<<< HEAD
-        local_actor (base_actor): Local actor.
-        local_actor_communication_link_name (base_actor):  Name of the local_actor's communication link to use.
-        target_actor (base_actor): other actor.
-=======
         local_actor (BaseActor): Local actor.
         local_actor_communication_link_name (str):  Name of the local_actor's communication link to use.
         target_actor (BaseActor): other actor.
->>>>>>> 66eadf25
         dt (float): Simulation timestep [s]. Defaults to 10.
         t0 (pk.epoch): Current simulation time. Defaults to local time.
         data_to_send_in_b (int): Amount of data to transmit [b]. Defaults to maxint.
