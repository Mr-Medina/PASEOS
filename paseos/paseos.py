--- conflicted
+++ resolved
@@ -39,14 +39,8 @@
 
     # Used to monitor the local actor over execution and write performance stats
     _operations_monitor = None
-<<<<<<< HEAD
-    _time_since_last_log = sys.float_info.max
-
-    # Use automatic clock (default on for now)
-    use_automatic_clock = True
-=======
+
     _time_since_previous_log = sys.float_info.max
->>>>>>> 66eadf25
 
     def __init__(self, local_actor: BaseActor, cfg=None):
         """Initalize PASEOS
