--- conflicted
+++ resolved
@@ -203,11 +203,8 @@
         type(actor).__name__ == "GroundstationActor"
         and type(other_actor).__name__ == "SpacecraftActor"
     ):
-<<<<<<< HEAD
-=======
         if minimum_altitude_angle is None:
             minimum_altitude_angle = actor._minimum_altitude_angle
->>>>>>> 65612115
         return _is_in_line_of_sight_ground_station_to_spacecraft(
             actor, other_actor, epoch, minimum_altitude_angle, plot
         )
@@ -215,11 +212,8 @@
         type(actor).__name__ == "SpacecraftActor"
         and type(other_actor).__name__ == "GroundstationActor"
     ):
-<<<<<<< HEAD
-=======
         if minimum_altitude_angle is None:
             minimum_altitude_angle = other_actor._minimum_altitude_angle
->>>>>>> 65612115
         return _is_in_line_of_sight_ground_station_to_spacecraft(
             other_actor, actor, epoch, minimum_altitude_angle, plot
         )
